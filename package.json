{
  "name": "scratch-render",
  "version": "0.1.0",
  "description": "WebGL Renderer for Scratch 3.0",
  "author": "Massachusetts Institute of Technology",
  "license": "BSD-3-Clause",
  "homepage": "https://github.com/LLK/scratch-render#readme",
  "repository": {
    "type": "git",
    "url": "git+ssh://git@github.com/LLK/scratch-render.git"
  },
  "main": "./dist/node/scratch-render.js",
  "scripts": {
    "build": "webpack --progress --colors",
    "docs": "jsdoc -c .jsdoc.json",
    "lint": "eslint .",
    "prepublish": "npm run build",
    "prepublish-watch": "npm run watch",
    "start": "webpack-dev-server",
    "tap": "./node_modules/.bin/tap ./test/unit/*.js",
    "test": "npm run lint && npm run docs && npm run tap",
    "version": "json -f package.json -I -e \"this.repository.sha = '$(git log -n1 --pretty=format:%H)'\"",
    "watch": "webpack --progress --colors --watch --watch-poll"
  },
  "devDependencies": {
    "babel-core": "^6.23.1",
    "babel-eslint": "^7.1.1",
    "babel-loader": "^7.1.2",
    "babel-polyfill": "^6.22.0",
    "babel-preset-es2015": "^6.22.0",
    "base64-loader": "^1.0.0",
    "copy-webpack-plugin": "^4.0.1",
    "docdash": "^0.4.0",
    "eslint": "^4.6.1",
    "eslint-config-scratch": "^4.0.0",
    "gh-pages": "^1.0.0",
    "hull.js": "0.2.10",
    "jsdoc": "^3.5.3",
    "json": "^9.0.4",
    "raw-loader": "^0.5.1",
    "scratch-render-fonts": "git+https://github.com/LLK/scratch-render-fonts.git",
    "tap": "^10.3.0",
    "travis-after-all": "^1.4.4",
<<<<<<< HEAD
    "twgl.js": "3.5.0",
    "webpack": "^2.2.1",
=======
    "twgl.js": "3.3.0",
    "webpack": "^3.5.6",
>>>>>>> 8248eb49
    "webpack-dev-server": "^2.4.1"
  }
}<|MERGE_RESOLUTION|>--- conflicted
+++ resolved
@@ -41,13 +41,8 @@
     "scratch-render-fonts": "git+https://github.com/LLK/scratch-render-fonts.git",
     "tap": "^10.3.0",
     "travis-after-all": "^1.4.4",
-<<<<<<< HEAD
     "twgl.js": "3.5.0",
-    "webpack": "^2.2.1",
-=======
-    "twgl.js": "3.3.0",
     "webpack": "^3.5.6",
->>>>>>> 8248eb49
     "webpack-dev-server": "^2.4.1"
   }
 }