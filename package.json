{
  "name": "scratch-render",
  "version": "1.0.225",
  "description": "WebGL Renderer for Scratch 3.0",
  "author": "Massachusetts Institute of Technology",
  "license": "BSD-3-Clause",
  "homepage": "https://github.com/scratchfoundation/scratch-render#readme",
  "repository": {
    "type": "git",
    "url": "https://github.com/scratchfoundation/scratch-render.git",
    "sha": "3aed1c7c28512bf1d9f54a1d13d2b12eecb79b53"
  },
  "exports": {
    "webpack": "./src/index.js",
    "browser": "./dist/web/scratch-render.js",
    "node": "./dist/node/scratch-render.js",
    "default": "./src/index.js"
  },
  "scripts": {
    "build": "webpack --progress",
    "docs": "jsdoc -c .jsdoc.json",
    "lint": "eslint .",
    "prepare": "husky install",
    "prepublish": "npm run build",
    "prepublish-watch": "npm run watch",
    "start": "webpack-dev-server",
    "tap": "tap test/unit test/integration",
    "test": "npm run lint && npm run docs && npm run build && npm run tap",
    "version": "json -f package.json -I -e \"this.repository.sha = '$(git log -n1 --pretty=format:%H)'\"",
    "watch": "webpack --progress --watch --watch-poll"
  },
  "browserslist": [
    "Chrome >= 63",
    "Edge >= 15",
    "Firefox >= 57",
    "Safari >= 8",
    "Android >= 63",
    "iOS >= 8"
  ],
  "dependencies": {
    "grapheme-breaker": "^0.3.2",
    "hull.js": "^0.2.10",
    "ify-loader": "^1.0.4",
    "linebreak": "^0.3.0",
    "minilog": "^3.1.0",
    "raw-loader": "^0.5.1",
    "scratch-svg-renderer": "^2.0.0",
    "twgl.js": "^4.4.0"
  },
  "peerDependencies": {
    "scratch-render-fonts": "^1.0.0"
  },
  "devDependencies": {
    "@babel/core": "^7.24.7",
    "@babel/eslint-parser": "^7.24.7",
    "@babel/polyfill": "^7.12.1",
    "@babel/preset-env": "^7.24.7",
    "@commitlint/cli": "18.6.1",
    "@commitlint/config-conventional": "18.6.3",
    "babel-loader": "^9.1.3",
    "copy-webpack-plugin": "4.6.0",
    "docdash": "0.4.0",
    "eslint": "8.57.0",
    "eslint-config-scratch": "9.0.8",
    "gh-pages": "1.2.0",
    "html-webpack-plugin": "^5.6.0",
    "husky": "8.0.3",
    "jsdoc": "3.6.11",
    "json": "9.0.6",
    "playwright-chromium": "1.45.2",
    "scratch-render-fonts": "1.0.76",
    "scratch-semantic-release-config": "1.0.14",
<<<<<<< HEAD
    "scratch-storage": "2.3.160",
    "scratch-vm": "^4.5.280",
    "scratch-webpack-configuration": "^1.3.0",
=======
    "scratch-storage": "2.3.190",
    "scratch-vm": "3.0.21",
>>>>>>> 01747f35
    "semantic-release": "19.0.5",
    "tap": "11.1.5",
    "terser-webpack-plugin": "^5.3.10",
    "travis-after-all": "1.4.5",
    "webpack": "^5.91.0",
    "webpack-cli": "^5.1.4",
    "webpack-dev-server": "^5.0.4"
  },
  "config": {
    "commitizen": {
      "path": "cz-conventional-changelog"
    }
  }
}<|MERGE_RESOLUTION|>--- conflicted
+++ resolved
@@ -70,14 +70,9 @@
     "playwright-chromium": "1.45.2",
     "scratch-render-fonts": "1.0.76",
     "scratch-semantic-release-config": "1.0.14",
-<<<<<<< HEAD
-    "scratch-storage": "2.3.160",
+    "scratch-storage": "2.3.190",
     "scratch-vm": "^4.5.280",
     "scratch-webpack-configuration": "^1.3.0",
-=======
-    "scratch-storage": "2.3.190",
-    "scratch-vm": "3.0.21",
->>>>>>> 01747f35
     "semantic-release": "19.0.5",
     "tap": "11.1.5",
     "terser-webpack-plugin": "^5.3.10",
